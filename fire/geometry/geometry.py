# -*- coding: future_fstrings -*-
#!/usr/bin/env python

"""


Created: 
"""

import logging
from pathlib import Path
from collections import namedtuple

import numpy as np
import pandas as pd
import xarray as xr

import fire
import fire.interfaces.io_basic
import fire.interfaces.read_user_fire_config
from fire.misc import utils
from fire.misc.utils import ndarray_0d_to_scalar
<<<<<<< HEAD
from fire.interfaces import interfaces, io_utils
=======
from pyEquilibrium.equilibrium import equilibrium
import pyuda
client = pyuda.Client()
import time as clock
>>>>>>> 0226dbd4

logger = logging.getLogger(__name__)
# logger.setLevel(logging.DEBUG)

def locate_structure_coords_file(machine='mast_u', paths=None, fns=None):
    if (paths is None) or (fns is None):
        config = fire.interfaces.read_user_fire_config.read_user_fire_config()
        paths = config['paths_input']['input_files']
        fns = config['filenames_input']['structure_coords']

    kws = dict(machine=machine, fire_path=fire.fire_paths['root'])
    path_fn = io_utils.locate_file(paths, fns=fns, path_kws=kws, fn_kws=kws)
    # print(path_fn)
    path_fn = path_fn[0] / path_fn[1]
    # print(path_fn, path_fn.suffix)
    return path_fn

def read_structure_coords(path_fn=None, machine='mast_u'):
    if path_fn is None:
        path_fn = locate_structure_coords_file(machine=machine)
    path_fn = Path(path_fn)
    if path_fn.suffix == '.json':
        structure_coords = fire.interfaces.io_basic.json_load(path_fn)
    elif path_fn.suffix == '.csv':
        structure_coords = fire.interfaces.io_basic.read_csv(path_fn, sep=', ', index_col='structure')
    return path_fn, structure_coords

def structure_coords_dict_to_df(structure_coords):
    from fire.misc.utils import is_scalar, is_number
    StructureCoordsTuple = namedtuple('StructureCoordsTuple', ('structure_coords_df', 'structure_coords_info'))
    if isinstance(structure_coords, pd.DataFrame):
        return StructureCoordsTuple(structure_coords, {})

    df = pd.DataFrame()
    for id, values in structure_coords.items():
        for col, value in values.items():
            if is_scalar(value):
                df.loc[id, col] = value
            elif isinstance(value, dict):
                for i, val in enumerate(value):
                    df.loc[id, f'{col}{i+1}'] = val
        # raise NotImplementedError
    return StructureCoordsTuple(df, structure_coords)

def identify_visible_structures(r_im, phi_im, z_im, surface_coords, phi_in_deg=True, bg_value = -1):
    # Create mask with values corresponding to id of structure visible in each pixel
    if not phi_in_deg:
        phi_im = np.rad2deg(phi_im)
    if np.min(phi_im) < 0:
        raise ValueError(f'Phi range is [{np.min(phi_im)}, {np.max(phi_im)}]. Expected [0, 360].')

    structure_ids = np.full_like(r_im, bg_value, dtype=type(bg_value))
    material_ids = np.full_like(r_im, bg_value, dtype=type(bg_value))
    visible_structures = {}
    visible_materials = {}

    # TODO: Switch to using json structure coords file
    # from fire.geometry.geometry import structure_coords_dict_to_df
    # surface_coords = structure_coords_dict_to_df(surface_coords)

    for surface_name, row in surface_coords.iterrows():
        surface_id = row['id']
        material_name = row['material']
        periodicity = row['toroidal_periodicity']
        r_range = np.sort([row['R1'], row['R2']])
        phi_range = np.sort([row['phi1'], row['phi2']])
        z_range = np.sort([row['z1'], row['z2']])

        if material_name in visible_materials.values():
            keys, values = list(visible_materials.keys()), list(visible_materials.values())
            material_id = keys[values.index(material_name)]
        else:
            material_id = len(visible_materials) + 1

        for i in np.arange(periodicity):
            # Copy structure about machine with given periodicity
            # TODO: Keep track of toroidal id 'i'?
            phi_range_i = (phi_range + 360*i/periodicity) % 360
            if phi_range_i.sum() == 0:
                # Account for 360%0=0
                phi_range_i[1] = 360
            mask_r = ((r_im >= r_range[0]) & (r_im <= r_range[1]))
            mask_phi = ((phi_im >= phi_range_i[0]) & (phi_im <= phi_range_i[1]))
            mask_z = ((z_im >= z_range[0]) & (z_im <= z_range[1]))
            if row['mirror_z']:
                # Reflect structure in z=0 plane for up down symetric components
                mask_z += ((z_im >= -z_range[1]) & (z_im <= -z_range[0]))
            mask = (mask_r & mask_phi & mask_z)

        overlapping_ids_mask = (~np.isnan(structure_ids))*mask if np.isnan(bg_value) else (structure_ids!=bg_value)*mask
        overlapping_ids = set(structure_ids[overlapping_ids_mask])
        if len(overlapping_ids) > 0:
            overlapping_structures = [visible_structures[i] for i in overlapping_ids]
            logger.warning(f'Surface coordinates overlap for surface "{surface_name}" ({surface_id}) and surface(s): '
                           f'{", ".join(overlapping_structures)}. '
                           f'Giving precedence to previously assigned structures: {overlapping_structures}.')
            mask.values[overlapping_ids_mask] = False
        if np.any(mask) > 0:
            structure_ids[mask] = surface_id
            material_ids[mask] = material_id
            visible_structures[surface_id] = surface_name
            visible_materials[material_id] = material_name
    if len(visible_structures) == 0:
        raise ValueError(f'No surfaces identified in camera view')
    VisibleStructuresTuple = namedtuple('VisibleStructuresTuple',
                                        ('structure_ids', 'material_ids', 'visible_structures', 'visible_materials'))
    return VisibleStructuresTuple(structure_ids, material_ids, visible_structures, visible_materials)

def identify_tiles_in_r_range(coord_r_values, tile_coords):
    raise NotImplementedError

def segment_path_by_material():  # pragma: no cover
    raise NotImplementedError
    # TODO: Read path_fn_tile_coords
    tile_names = np.full_like(r, '', dtype=object)
    tile_coords = read_csv(path_fn=path_fn_tile_coords, index_col='tile_name')

    no_tile_info_mask = tile_name == ''
    if any(no_tile_info_mask):
        tile_names[no_tile_info_mask] = np.nan
        if raise_on_no_tile_info:
            raise ValueError(
                f'Analysis path contains {np.sum(no_tile_info_mask)}/{len(r)} points without tile info:\n'
                f'r={r[no_tile_info_mask]}\nz={z[no_tile_info_mask]}')
    return tile_names

def angles_to_convention(angles, units_input='radians', units_output='degrees', negative_angles=False,
                         cast_scalars=True):
    """Convert angles between radians and degrees and from +/-180 deg range to 0-360 range

    Args:
        angles: Array of angles
        units_input: Units of input data (radians/degrees)
        units_output: Units angles should be converted to (radians/degrees)
        negative_angles: Whether angles should be in range  +/-180 deg or 0-360 range
        cast_scalars: If output is 0D array cast to scalar float
    Returns:

    """
    if units_input in ('radians', 'rad'):
        units_input = 'radians'
    if units_output in ('degrees', 'deg'):
        units_output = 'degrees'

    if units_input not  in ('radians', 'degrees'):
        raise ValueError(f'Invalid input angle units: {units_input}')
    if units_output not in ('radians', 'degrees'):
        raise ValueError(f'Invalid output angle units: {units_output}')

    if (units_input == 'radians') and (units_output == 'degrees'):
        angles = np.rad2deg(angles)
    elif (units_input == 'degrees') and (units_output == 'radians'):
        angles = np.deg2rad(angles)

    shift = 360 if (units_output == 'degrees') else 2 * np.pi
    if (not negative_angles):
        angles = np.where(angles < 0, angles+shift, angles)
    else:
        half_circle = 180 if (units_output == 'degrees') else np.pi
        angles = np.where(angles > half_circle, angles-shift, angles)

    if cast_scalars:
        angles = ndarray_0d_to_scalar(angles)

    return angles


def cartesian_to_toroidal(x, y, z=None, angles_in_deg=False, angles_positive=True):
    """Convert cartesian coordinates to toroidal coordinates

    Args:
            x           : x cartesian coordinate(s)
            y           : y cartesian coordinate(s)
            z           : (Optional) z cartesian coordinate(s) - not used
        angles_in_deg  : Whether to convert phi output from radians to degrees
        angles_positive: Whether phi values should be in range positive [0, 360]/[[0,2pi] else [-180, +180]/[-pi, +pi]

    Returns: (r, phi, theta)

    """
    #TODO: Update call signature to be more inline with angles_to_convention()?
    r = np.hypot(x, y)
    phi = np.arctan2(y, x)  # Toroidal angle 'ϕ'

    # Poloidal angle 'ϑ'
    if z is not None:
        theta = np.arctan2(z, r)
    else:
        theta = np.full_like(x, np.nan)

    units = 'degrees'*angles_in_deg + 'radians' * (not angles_in_deg)
    phi = angles_to_convention(phi, units_input='radians', units_output=units, negative_angles=(not angles_positive))
    theta = angles_to_convention(theta, units_input='radians', units_output=units, negative_angles=(not angles_positive))

    return r, phi, theta

def cylindrical_to_cartesian(r, phi, z=None, angles_units='radians'):
    """Convert (R, phi) coords to (x, y) cartesian coords

    Args:
        r: Radial coordinate
        phi: Phi toroidal angle coordinate
        z: Z cartesian coordinate (ignored, but included so signature accepts full cylindrical coords)
        angles_units: Units of phi (radians/degrees)

    Returns: (Array of x coordinates, Array of y coordinates)

    """
    phi = angles_to_convention(phi, units_input=angles_units, units_output='radians', negative_angles=True)
    x = r * np.cos(phi)
    y = r * np.sin(phi)
    return x, y

def calc_horizontal_path_anulus_areas(r_path):
    """Return areas of horizontal annuli around machine at each point along the analysis path.

    Calculates the toroidal sum of horizontal surface area of tile around the machine between each radial point
    around the machine.
    Post processing corrections are required to account for the fact that the tiles surfaces are not actually
    horizontal due to both tilt in poloidal plane and toroidal tilt of tile (i.e. tile surface hight is func of
    toroidal angle z(phi))
     R1  R2  R3  R4  R.  Rn
    -|_._|_._|_._|_._|_._|-
    <-> <-> <-> <-> <-> <->
    dRf dRi ...         dRl

    Except for first/last boundaries:
        dR_i = [R_(i+1) - R_(i-1)] / 2

    The area of each horizontal annulus is:
        dA_i = 2 * pi * R * dR_i

    In MAST the horizontal divertor simplified the final area calculation to:
        2 * pi * R * dR

    Args:
        r_path: Radial coordinates of each point along the analysis path

    Returns: Areas of horizontal annuli around machine at each point along the analysis path.

    """
    r_path = np.array(r_path)
    dr = (r_path[2:] - r_path[0:-2]) / 2
    # As missing boundaries, set end differences to be one sided
    dr_first = [r_path[1]-r_path[0]]
    dr_last = [r_path[-1]-r_path[-2]]
    dr = np.abs(np.concatenate([dr_first, dr, dr_last]))
    annulus_areas = 2 * np.pi * r_path * dr
    # IDL comment: why not 1 / 2 as one Rib group only?
    # TF: not sure what Rib is?
    return annulus_areas


<<<<<<< HEAD
def calc_tile_tilt_area_corection_factors(path_data, poloidal_plane_tilt, toroidal_tilt, nlouvres, path='path0'):
=======
def calc_tile_tilt_area_coorection_factors(path_data, poloidal_plane_tilt, nlouvres, step_size, path='path0'):
>>>>>>> 0226dbd4
    """Return correction factors for areas returned by calc_horizontal_path_anulus_areas() accounting for tile tilts.

    See Matthew Dunn's MAST wetted area correction in:
    fire/misc/wetted_area_mdunn.py

    NOTES:
        - On MAST Wetted area fraction correction was independent of tile width - only depended on tile shadowing tilt
            and B field angle
        - On MAST-U angle is not constant and calculation requires tile width
        - Tilt of tiles in poloidal plane will affect wetted area
        - In MAST typical wetted fraction was ~0.7
        - In MAST-U early results suggest ~0.9
        - In MAST-U greater radial movement/width of leg will presumably make theta (B-field angle) radially dependent

    Wetted w_frac  = sin(θ)/sin(θ+α)
    sin(θ) =−B_z/√(B_tor^2+B_R^2+B_z^2 )
    tan(α) = (s*n)/(2*pi*R)

    Args:
        poloidal_plane_tilt: Angles of tile tilts in degrees relative to horizontal in poloidal plane
        nlouvres: Number of separate inclined tiles toroidally around the machine - requried to account for inter-tile
                    shadowing
        step_size: perpendicular step between adjacent tiles

    Returns: Multiplicative factors for annulus areas

    """
    tile_numbers = path_data[f'surface_id_in_frame_{path}']
    #correction_factor = np.full_like(tile_numbers, np.nan, dtype=float)
    n_pixels = path_data[f'i_{path}']
    #correction_factor = np.full_like(n_pixels, np.nan, dtype=float)
    correction_factor = np.full_like(path_data.heat_flux_path0.data, np.nan, dtype=float)
    factor_this_time = np.full_like(n_pixels, 1, dtype=float)
    shot = path_data.attrs['meta']['shot']
    #print('shot', shot)

    # Choose time point when most energy is deposited
    # The wetted fraction actually varies with time, which is especially important if there is a disruption
    #TODO implement time resolution to match EFIT
    #time = np.argmax(np.mean(path_data[f'heat_flux_{path}'], axis=1))
    #time = time.data.tolist()
    #print('time frame', time)
    #time = path_data.t[time]
    #time = time.data.tolist()
    #print('time value', time)

    # See which times EFIT converged for
    shotFile = f'/common/uda-scratch/lkogan/efitpp_eshed/epm0{shot}.nc'
    all_times = client.get('/epm/time', shotFile).data
    converged_status = client.get('/epm/equilibriumStatusInteger', shotFile)
    ind_converged = np.where(converged_status.data == 1)
    converged_times = all_times[ind_converged]

    #try:
    endtime = 1
    for i, time in enumerate(path_data.t.data):
        #print(f'time {time:.5f}')
        # Some if the times in the data have a rounding error, so are not quite equal to the EFIT times unless rounded
        if np.any(converged_times==float(f'{time:.5f}')):
            print(f'converged time {time:.5f}')


            #start = clock.time()
            # Call magnetic data from pyEquilibrium
            # If using the scheduler equilibrium for this shot
            #eqData = equilibrium('MAST', shot, time)
            # Or if using your own EFIT equilibrium
            #eqData = equilibrium(gfile=f'/home/mdunn/Documents/efit/{shot}/g_p{shot}_t{time:.5f}')
            # Or if using Lucy Kogan's epm files
            eqData = equilibrium(shot=shotFile, device='MASTU', time=time)
            B_Z = eqData.BZ
            B_T = eqData.Bt
            B_R = eqData.BR

            for pixel in path_data[f'i_{path}']:
                # Differentiate between tiles
                #tile_mask = tile_numbers == tile_number
                tile_number = tile_numbers.data[pixel]
                if tile_number > 0:
                    tile_name = f'T{tile_number}'

                    tile_step_size = step_size[tile_name]
                    tile_poloidal_plane_tilt = poloidal_plane_tilt[tile_name]  # In degrees
                    tile_nlouvres = nlouvres[tile_name]

                    # Mean spatial Coordinate of visible portion of this tile
                    # Consider increasing spatial resolution or implementing strike point tracking in future
                    radius = path_data[f'R_{path}'].data[pixel]
                    zCoord = path_data[f'z_{path}'].data[pixel]

                    # Magnetic field data at this point in space
                    bz = B_Z(radius, zCoord)[0][0]
                    bt = B_T(radius, zCoord)[0][0]
                    br = B_R(radius, zCoord)[0][0]

                    # Determine field angle
                    B_perp = bz*np.cos(tile_poloidal_plane_tilt*2*np.pi/360) + br*np.sin(tile_poloidal_plane_tilt*2*np.pi/360)
                    beta = np.arcsin(-B_perp/np.sqrt(bz**2 + bt**2 + br**2))
                    alpha = np.arctan(tile_step_size*tile_nlouvres/(2*np.pi*radius))  # In radians

                    # Set to 1 (one) to ignore
                    #correction_factor[tile_mask] = 1
                    #print(tile_name, 'f_wet')
                    #print(np.sin(beta)/np.sin(beta + alpha))
                    factor_this_time[pixel] = np.sin(beta)/np.sin(beta + alpha)
                    #print(correction_factor[tile_mask])
        correction_factor[i] = factor_this_time
        #end = clock.time()
        #print('time taken [s]:', end - start)

        # If this shot is not in the scheduler
        #except cpyuda.ServerException:
        #    print(f'Warning: there is no scheduler equilibrium for shot {shot}, setting tile tilt correction factor to 1')
        #    correction_factor[:] = 1

    #print(correction_factor)
    return correction_factor


def calc_divertor_area_integrated_param(values, annulus_areas):
    """Return physics parameter integrated across the divertor surface area

    Args:
        values: 1D (R) or 2D (R, t) array of parameter values
        annulus_areas: Annulus areas for each radial (R) coordinate

    Returns: Integrated parameter value (for each time point if 2D input)

    """
    # TODO: Check for 1/2D input
    if (isinstance(values, xr.DataArray) and isinstance(annulus_areas, xr.DataArray)):
        # Integrate along labeled axis
        spatial_dim = annulus_areas.dims[0]
        value_times_area = values * annulus_areas
        total = value_times_area.sum(spatial_dim)
    else:
        total = np.sum(values * annulus_areas, axis=0)
    return total

if __name__ == '__main__':
    pass<|MERGE_RESOLUTION|>--- conflicted
+++ resolved
@@ -20,14 +20,11 @@
 import fire.interfaces.read_user_fire_config
 from fire.misc import utils
 from fire.misc.utils import ndarray_0d_to_scalar
-<<<<<<< HEAD
-from fire.interfaces import interfaces, io_utils
-=======
 from pyEquilibrium.equilibrium import equilibrium
 import pyuda
 client = pyuda.Client()
 import time as clock
->>>>>>> 0226dbd4
+from fire.interfaces import interfaces, io_utils
 
 logger = logging.getLogger(__name__)
 # logger.setLevel(logging.DEBUG)
@@ -281,11 +278,7 @@
     return annulus_areas
 
 
-<<<<<<< HEAD
-def calc_tile_tilt_area_corection_factors(path_data, poloidal_plane_tilt, toroidal_tilt, nlouvres, path='path0'):
-=======
 def calc_tile_tilt_area_coorection_factors(path_data, poloidal_plane_tilt, nlouvres, step_size, path='path0'):
->>>>>>> 0226dbd4
     """Return correction factors for areas returned by calc_horizontal_path_anulus_areas() accounting for tile tilts.
 
     See Matthew Dunn's MAST wetted area correction in:
